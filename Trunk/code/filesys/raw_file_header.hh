/// Copyright (c) 1992-1993 The Regents of the University of California.
///               2016-2021 Docentes de la Universidad Nacional de Rosario.
/// All rights reserved.  See `copyright.h` for copyright notice and
/// limitation of liability and disclaimer of warranty provisions.

#ifndef NACHOS_FILESYS_RAWFILEHEADER__HH
#define NACHOS_FILESYS_RAWFILEHEADER__HH


#include "machine/disk.hh"


<<<<<<< HEAD
static const unsigned NUM_DIRECT = (SECTOR_SIZE - 4 * sizeof (int)) / sizeof (int);
static const unsigned NUM_DATAPTR = SECTOR_SIZE / sizeof(int);
static const unsigned NUM_DATAPTRPTR = NUM_DATAPTR * NUM_DATAPTR;
const unsigned MAX_FILE_SIZE = (NUM_DIRECT + NUM_DATAPTR + NUM_DATAPTRPTR) * SECTOR_SIZE;
=======
static const unsigned NUM_DIRECT
  = (SECTOR_SIZE - 2 * sizeof (int) - sizeof (bool)) / sizeof (int);
const unsigned MAX_FILE_SIZE = NUM_DIRECT * SECTOR_SIZE;
>>>>>>> 2b3b15d0

struct RawFileHeader {
    unsigned numBytes;  ///< Number of bytes in the file.
    unsigned numSectors;  ///< Number of data sectors in the file.
    unsigned dataSectors[NUM_DIRECT];  ///< Disk sector numbers for each data
                                       ///< block in the file.
<<<<<<< HEAD
    unsigned dataPtr;     ///< Pointer to a block of data sectors.
    unsigned dataPtrPtr;  ///< Pointer to a block of dataPtr.
=======
    bool directory; ///< flag de directorio.
>>>>>>> 2b3b15d0
};

#endif<|MERGE_RESOLUTION|>--- conflicted
+++ resolved
@@ -10,28 +10,19 @@
 #include "machine/disk.hh"
 
 
-<<<<<<< HEAD
-static const unsigned NUM_DIRECT = (SECTOR_SIZE - 4 * sizeof (int)) / sizeof (int);
+static const unsigned NUM_DIRECT = (SECTOR_SIZE - 5 * sizeof (int)) / sizeof (int);
 static const unsigned NUM_DATAPTR = SECTOR_SIZE / sizeof(int);
 static const unsigned NUM_DATAPTRPTR = NUM_DATAPTR * NUM_DATAPTR;
 const unsigned MAX_FILE_SIZE = (NUM_DIRECT + NUM_DATAPTR + NUM_DATAPTRPTR) * SECTOR_SIZE;
-=======
-static const unsigned NUM_DIRECT
-  = (SECTOR_SIZE - 2 * sizeof (int) - sizeof (bool)) / sizeof (int);
-const unsigned MAX_FILE_SIZE = NUM_DIRECT * SECTOR_SIZE;
->>>>>>> 2b3b15d0
 
 struct RawFileHeader {
     unsigned numBytes;  ///< Number of bytes in the file.
     unsigned numSectors;  ///< Number of data sectors in the file.
     unsigned dataSectors[NUM_DIRECT];  ///< Disk sector numbers for each data
                                        ///< block in the file.
-<<<<<<< HEAD
     unsigned dataPtr;     ///< Pointer to a block of data sectors.
     unsigned dataPtrPtr;  ///< Pointer to a block of dataPtr.
-=======
-    bool directory; ///< flag de directorio.
->>>>>>> 2b3b15d0
+    bool directory; ///< Flag de directorio.
 };
 
 #endif