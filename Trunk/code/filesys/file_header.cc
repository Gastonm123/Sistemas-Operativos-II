/// Routines for managing the disk file header (in UNIX, this would be called
/// the i-node).
///
/// The file header is used to locate where on disk the file's data is
/// stored.  We implement this as a fixed size table of pointers -- each
/// entry in the table points to the disk sector containing that portion of
/// the file data (in other words, there are no indirect or doubly indirect
/// blocks). The table size is chosen so that the file header will be just
/// big enough to fit in one disk sector,
///
/// Unlike in a real system, we do not keep track of file permissions,
/// ownership, last modification date, etc., in the file header.
///
/// A file header can be initialized in two ways:
///
/// * for a new file, by modifying the in-memory data structure to point to
///   the newly allocated data blocks;
/// * for a file already on disk, by reading the file header from disk.
///
/// Copyright (c) 1992-1993 The Regents of the University of California.
///               2016-2021 Docentes de la Universidad Nacional de Rosario.
/// All rights reserved.  See `copyright.h` for copyright notice and
/// limitation of liability and disclaimer of warranty provisions.


#include "file_header.hh"
#include "threads/system.hh"

#include <ctype.h>
#include <stdio.h>

/// Initialize a fresh file header for a newly created file.  Allocate data
/// blocks for the file out of the map of free disk blocks.  Return false if
/// there are not enough free blocks to accomodate the new file.
///
/// * `freeMap` is the bit map of free disk sectors.
/// * `fileSize` is the bit map of free disk sectors.
bool
FileHeader::Allocate(Bitmap *freeMap, unsigned fileSize, bool directory)
{
    ASSERT(freeMap != nullptr);

    if (fileSize > MAX_FILE_SIZE) {
        return false;
    }

    raw.numBytes = fileSize;
    raw.numSectors = DivRoundUp(fileSize, SECTOR_SIZE);

    /// The header sector is reserved beforehand, but the sectors containing
    /// indirect blocks are not.
    unsigned numIndirect = 0; //< Sectors containing indirect blocks.

    if (raw.numSectors > NUM_DIRECT) {
        numIndirect += 1;
    }
    if (raw.numSectors > NUM_DIRECT + NUM_DATAPTR) {
        numIndirect += DivRoundUp(raw.numSectors - NUM_DIRECT - NUM_DATAPTR,
                                  NUM_DATAPTR) + 1;
    }

    if (freeMap->CountClear() < raw.numSectors + numIndirect) {
        return false;  // Not enough space.
    }

    /// Reserve indirect blocks first.
    unsigned *dataPtrList = nullptr;
    for (unsigned i = 0; i < numIndirect; i++) {
        switch (i) {
        case 0:
            raw.dataPtr = freeMap->Find();
        break;
        case 1:
            raw.dataPtrPtr = freeMap->Find();
            dataPtrList = new unsigned[NUM_DATAPTR];
        break;
        default:
            dataPtrList[i-2] = freeMap->Find();
        }
    }
    if (dataPtrList) {
        synchDisk->WriteSector(raw.dataPtrPtr, (char*) dataPtrList);
        // delete [] dataPtrList; the list is reused.
    }

    /// Reserve data blocks.
    unsigned remaining = raw.numSectors;
    for (unsigned i = 0; remaining > 0 && i < NUM_DIRECT; i++) {
        raw.dataSectors[i] = freeMap->Find();
        remaining--;
    }

    if (remaining) {
        unsigned *dataPtrBuf = new unsigned[NUM_DATAPTR];
        for (unsigned i = 0; remaining > 0 && i < NUM_DATAPTR; i++) {
            dataPtrBuf[i] = freeMap->Find();
            remaining--;
        }
        synchDisk->WriteSector(raw.dataPtr, (char*) dataPtrBuf);
        delete [] dataPtrBuf;
    }
<<<<<<< HEAD

    if (remaining) {
        unsigned *dataPtrBuf  = new unsigned[NUM_DATAPTR]; //< reused for every block in
                                                           //< dataPtrList.
        unsigned sector = 0; //< which sector of dataPtrList.
        unsigned c = 0;      //< contents in dataPtrBuf.
        for (; remaining > 0; remaining--) {
            dataPtrBuf[c] = freeMap->Find();

            if (++c == NUM_DATAPTR) {
                synchDisk->WriteSector(dataPtrList[sector], (char*) dataPtrBuf);
                sector++;
                c = 0;
            }
        }
        if (c > 0) {
            synchDisk->WriteSector(dataPtrList[sector], (char*) dataPtrBuf);
        }
        delete [] dataPtrBuf;
        delete [] dataPtrList;
    }

=======
    raw.directory = directory;
>>>>>>> 2b3b15d0
    return true;
}

/// De-allocate all the space allocated for data blocks for this file.
///
/// * `freeMap` is the bit map of free disk sectors.
void
FileHeader::Deallocate(Bitmap *freeMap)
{
    ASSERT(freeMap != nullptr);

    unsigned numIndirect = 0; //< Sectors containing indirect blocks.

    if (raw.numSectors > NUM_DIRECT) {
        numIndirect += 1;
    }
    if (raw.numSectors > NUM_DIRECT + NUM_DATAPTR) {
        numIndirect += DivRoundUp(raw.numSectors - NUM_DIRECT - NUM_DATAPTR,
                                  NUM_DATAPTR) + 1;
    }

    /// Deallocate indirect blocks first.
    unsigned *dataPtrList = nullptr;
    /// dataPtrList is not freed as it is used later.
    for (unsigned i = 0; i < numIndirect; i++) {
        switch (i) {
        case 0:
            ASSERT(freeMap->Test(raw.dataPtr));  // ought to be marked!
            freeMap->Clear(raw.dataPtr);
        break;
        case 1:
            ASSERT(freeMap->Test(raw.dataPtrPtr));  // ought to be marked!
            freeMap->Clear(raw.dataPtrPtr);

            dataPtrList = new unsigned[NUM_DATAPTR];
            synchDisk->ReadSector(raw.dataPtrPtr, (char*) dataPtrList);
        break;
        default:
            ASSERT(freeMap->Test(dataPtrList[i-2]));  // ought to be marked!
            freeMap->Clear(dataPtrList[i-2]);
        }
    }

    /// Deallocate data blocks.
    unsigned remaining = raw.numSectors;

    for (unsigned i = 0; remaining > 0 && i < NUM_DIRECT; i++) {
        ASSERT(freeMap->Test(raw.dataSectors[i]));  // ought to be marked!
        freeMap->Clear(raw.dataSectors[i]);
        remaining--;
    }

    if (remaining) {
        unsigned *dataPtrBuf = new unsigned[NUM_DATAPTR];
        synchDisk->ReadSector(raw.dataPtr, (char*) dataPtrBuf);
        for (unsigned i = 0; remaining > 0 && i < NUM_DATAPTR; i++) {
            ASSERT(freeMap->Test(dataPtrBuf[i]));  // ought to be marked!
            freeMap->Clear(dataPtrBuf[i]);
            remaining--;
        }
        delete [] dataPtrBuf;
    }

    if (remaining) {
        unsigned *dataPtrBuf  = new unsigned[NUM_DATAPTR]; //< reused for every block in
                                                           //< dataPtrList.
        unsigned sector = 0; //< which sector of dataPtrList.
        unsigned c = 0;      //< position in dataPtrBuf.
        synchDisk->ReadSector(dataPtrList[sector], (char*) dataPtrBuf);
        for (; remaining > 0; remaining--) {
            ASSERT(freeMap->Test(dataPtrBuf[c]));  // ought to be marked!
            freeMap->Clear(dataPtrBuf[c]);

            if (++c == NUM_DATAPTR) {
                synchDisk->ReadSector(dataPtrList[++sector], (char*) dataPtrBuf);
                c = 0;
            }
        }
        delete [] dataPtrBuf;
        delete [] dataPtrList;
    }
}

/// Fetch contents of file header from disk.
///
/// * `sector` is the disk sector containing the file header.
void
FileHeader::FetchFrom(unsigned sector)
{
    synchDisk->ReadSector(sector, (char *) &raw);
}

/// Write the modified contents of the file header back to disk.
///
/// * `sector` is the disk sector to contain the file header.
void
FileHeader::WriteBack(unsigned sector)
{
    synchDisk->WriteSector(sector, (char *) &raw);
}

/// Return which disk sector is storing a particular byte within the file.
/// This is essentially a translation from a virtual address (the offset in
/// the file) to a physical address (the sector where the data at the offset
/// is stored).
///
/// * `offset` is the location within the file of the byte in question.
unsigned
FileHeader::ByteToSector(unsigned offset)
{
    unsigned virtualSector = offset / SECTOR_SIZE;
    if (virtualSector < NUM_DIRECT) {
        return raw.dataSectors[virtualSector];
    }

    if (virtualSector < NUM_DIRECT + NUM_DATAPTR) {
        unsigned *dataPtrBuf = new unsigned[NUM_DATAPTR];
        synchDisk->ReadSector(raw.dataPtr, (char*) dataPtrBuf);
        unsigned sector = dataPtrBuf[virtualSector - NUM_DIRECT];
        delete [] dataPtrBuf;
        return sector;
    }

    unsigned *dataPtrBuf  = new unsigned[NUM_DATAPTR];
    unsigned *dataPtrList = new unsigned[NUM_DATAPTR];
    virtualSector  = virtualSector - NUM_DIRECT - NUM_DATAPTR;
    unsigned index = virtualSector / NUM_DATAPTR;
    synchDisk->ReadSector(raw.dataPtrPtr, (char*) dataPtrList);
    synchDisk->ReadSector(dataPtrList[index], (char*) dataPtrBuf);
    unsigned sector = dataPtrBuf[virtualSector % NUM_DATAPTR];
    delete [] dataPtrList;
    delete [] dataPtrBuf;
    return sector;
}

/// Return the number of bytes in the file.
unsigned
FileHeader::FileLength() const
{
    return raw.numBytes;
}

/// Print the contents of the file header, and the contents of all the data
/// blocks pointed to by the file header.
void
FileHeader::Print(const char *title)
{
    char *data = new char [SECTOR_SIZE];

    if (title == nullptr) {
        printf("File header:\n");
    } else {
        printf("%s file header:\n", title);
    }

    printf("    size: %u bytes\n"
           "    block indexes: ",
           raw.numBytes);

    unsigned numDirect = min(raw.numSectors, NUM_DIRECT);
    for (unsigned i = 0; i < numDirect; i++) {
        printf("%u ", raw.dataSectors[i]);
    }
    printf("\n");

    for (unsigned i = 0, k = 0; i < numDirect; i++) {
        printf("    contents of block %u:\n", raw.dataSectors[i]);
        synchDisk->ReadSector(raw.dataSectors[i], data);
        for (unsigned j = 0; j < SECTOR_SIZE && k < raw.numBytes; j++, k++) {
            if (isprint(data[j])) {
                printf("%c", data[j]);
            } else {
                printf("\\%X", (unsigned char) data[j]);
            }
        }
        printf("\n");
    }
    delete [] data;

    if (numDirect < raw.numSectors) {
        printf("Contents of indirect blocks omitted.\n");
    }
}

const RawFileHeader *
FileHeader::GetRaw() const
{
    return &raw;
}

bool
FileHeader::IsDirectory() const{
    return raw.directory;
}<|MERGE_RESOLUTION|>--- conflicted
+++ resolved
@@ -99,7 +99,6 @@
         synchDisk->WriteSector(raw.dataPtr, (char*) dataPtrBuf);
         delete [] dataPtrBuf;
     }
-<<<<<<< HEAD
 
     if (remaining) {
         unsigned *dataPtrBuf  = new unsigned[NUM_DATAPTR]; //< reused for every block in
@@ -122,9 +121,7 @@
         delete [] dataPtrList;
     }
 
-=======
     raw.directory = directory;
->>>>>>> 2b3b15d0
     return true;
 }
 
