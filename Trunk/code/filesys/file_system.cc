--- conflicted
+++ resolved
@@ -789,13 +789,9 @@
 {
     Directory *dir = new Directory(NUM_DIR_ENTRIES);
 
-<<<<<<< HEAD
-    directoryFile->LockFile();
-    dir->FetchFrom(directoryFile);
-    directoryFile->UnlockFile();
-=======
+    rootDirFile->LockFile();
     dir->FetchFrom(rootDirFile);
->>>>>>> 19cf8641
+    rootDirFile->UnlockFile();
     dir->List();
     delete dir;
 }
